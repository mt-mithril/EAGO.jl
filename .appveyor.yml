--- conflicted
+++ resolved
@@ -1,44 +1,39 @@
-environment:
-  matrix:
-<<<<<<< HEAD
-  - julia_version: 1.2
-  - julia_version: 1.3
-  - julia_version: 1.4
-  - julia_version: nightly
-=======
-  - julia_version: 1.1
-  - julia_version: 1.3
-#  - julia_version: 1.4
-#  - julia_version: nightly
->>>>>>> ce352518
-
-platform:
-  - x64 # 64-bit
-
-# # Uncomment the following lines to allow failures on nightly julia
-# # (tests will run but not make your overall status red)
-matrix:
-  allow_failures:
-  - julia_version: nightly
-
-branches:
-  only:
-    - master
-    - /release-.*/
-
-notifications:
-  - provider: Email
-    on_build_success: false
-    on_build_failure: false
-    on_build_status_changed: false
-
-install:
-  - ps: iex ((new-object net.webclient).DownloadString("https://raw.githubusercontent.com/JuliaCI/Appveyor.jl/version-1/bin/install.ps1"))
-
-build_script:
-  - echo "%JL_BUILD_SCRIPT%"
-  - C:\julia\bin\julia -e "%JL_BUILD_SCRIPT%"
-
-test_script:
-  - echo "%JL_TEST_SCRIPT%"
-  - C:\julia\bin\julia -e "%JL_TEST_SCRIPT%"
+environment:
+  matrix:
+
+  - julia_version: 1.2
+  - julia_version: 1.3
+  - julia_version: 1.4
+  - julia_version: nightly
+
+
+platform:
+  - x64 # 64-bit
+
+# # Uncomment the following lines to allow failures on nightly julia
+# # (tests will run but not make your overall status red)
+matrix:
+  allow_failures:
+  - julia_version: nightly
+
+branches:
+  only:
+    - master
+    - /release-.*/
+
+notifications:
+  - provider: Email
+    on_build_success: false
+    on_build_failure: false
+    on_build_status_changed: false
+
+install:
+  - ps: iex ((new-object net.webclient).DownloadString("https://raw.githubusercontent.com/JuliaCI/Appveyor.jl/version-1/bin/install.ps1"))
+
+build_script:
+  - echo "%JL_BUILD_SCRIPT%"
+  - C:\julia\bin\julia -e "%JL_BUILD_SCRIPT%"
+
+test_script:
+  - echo "%JL_TEST_SCRIPT%"
+  - C:\julia\bin\julia -e "%JL_TEST_SCRIPT%"