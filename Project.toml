name = "EAGO"
uuid = "bb8be931-2a91-5aca-9f87-79e1cb69959a"
<<<<<<< HEAD
authors = ["Matthew Wilhelm <matthew.wilhelm@uconn.edu>"]
=======
>>>>>>> ce352518
version = "0.4.0"

[deps]
Cassette = "7057c7e9-c182-5462-911a-8362d720325c"
DataStructures = "864edb3b-99cc-5e75-8d2d-829cb0a9cfe8"
DocStringExtensions = "ffbed154-4ef7-542d-bbb7-c09d3a79fcae"
ForwardDiff = "f6369f11-7733-5829-9624-2563aa707210"
GLPK = "60bf3e95-4087-53dc-ae20-288a0d20c6a6"
IntervalArithmetic = "d1acc4aa-44c8-5952-acd4-ba5d80a2a253"
Ipopt = "b6b21f68-93f8-5de0-b562-5493be1d77c9"
JuMP = "4076af6c-e467-56ae-b986-b466b2749572"
LinearAlgebra = "37e2e46d-f89d-539d-b4ee-838fcccc9c8e"
MathOptInterface = "b8f27783-ece8-5eb3-8dc8-9495eed66fee"
McCormick = "53c679d3-6890-5091-8386-c291e8c8aaa1"
ReverseMcCormick = "f9d89e60-3bef-4186-aa8f-bdf0d7614dd6"
Reexport = "189a3867-3050-52da-a836-e630ba90ab69"
NumericIO = "6c575b1c-77cb-5640-a5dc-a54116c90507"
SparseArrays = "2f01184e-e22b-5df5-ae63-d93ebab69eaf"

[compat]
Cassette = "0.3.1"
DataStructures = "~0.17"
DocStringExtensions = "~0.8"
ForwardDiff = "~0.5.0, ~0.6, ~0.7, ~0.8, ~0.9, ~0.10"
GLPK = "~0.9, ~0.10, ~0.11, ~0.12"
IntervalArithmetic = "0.16.3, 0.16.4, 0.16.5, 0.16.6, 0.16.7"
Ipopt = "0.6.0, 0.6.1"
JuMP = "0.19.2, 0.20.0"
MathOptInterface = "0.8.1, 0.8.2, 0.8.3, 0.8.4, ~0.9"
McCormick = "0.4.2"
ReverseMcCormick = "~0.3"
Reexport = "~0.2"
NumericIO = "= 0.3.1"
<<<<<<< HEAD
julia = "~1.2, ~1.3, ~1.4"
=======
StaticArrays = "~0.8, ~0.9, ~0.10, ~0.11, ~0.12"
julia = "~1.1, ~1.2, ~1.3"
>>>>>>> ce352518

[extras]
Test = "8dfed614-e22c-5e08-85e1-65c5234f0b40"

[targets]
test = ["Test"]<|MERGE_RESOLUTION|>--- conflicted
+++ resolved
@@ -1,9 +1,7 @@
 name = "EAGO"
 uuid = "bb8be931-2a91-5aca-9f87-79e1cb69959a"
-<<<<<<< HEAD
+
 authors = ["Matthew Wilhelm <matthew.wilhelm@uconn.edu>"]
-=======
->>>>>>> ce352518
 version = "0.4.0"
 
 [deps]
@@ -37,12 +35,8 @@
 ReverseMcCormick = "~0.3"
 Reexport = "~0.2"
 NumericIO = "= 0.3.1"
-<<<<<<< HEAD
 julia = "~1.2, ~1.3, ~1.4"
-=======
-StaticArrays = "~0.8, ~0.9, ~0.10, ~0.11, ~0.12"
-julia = "~1.1, ~1.2, ~1.3"
->>>>>>> ce352518
+
 
 [extras]
 Test = "8dfed614-e22c-5e08-85e1-65c5234f0b40"
