## Documentation: http://docs.travis-ci.com/user/languages/julia/
language: julia
os:
  - linux
#  - osx    #build never started in travis CI, will trouble shoot later
julia:
<<<<<<< HEAD
  - 0.6
#  - nightly
=======
  - 0.6 
##  - nightly
>>>>>>> dcc566f4
notifications:
  email: false
git:
  depth: 99999999

## uncomment the following lines to allow failures on nightly julia
## (tests will run but not make your overall status red)
matrix:
  allow_failures:
<<<<<<< HEAD
#  - osx: v0.6
#  - osx: nightly
#  - julia: nightly
=======
  - osx: v0.6
##  - osx: nightly
##  - julia: nightly
>>>>>>> dcc566f4

## uncomment and modify the following lines to manually install system packages
#addons:
#  apt: # apt-get for linux
#    packages:
#    - gfortran
#before_script: # homebrew for mac
#  - if [ $TRAVIS_OS_NAME = osx ]; then brew install gcc; fi

## uncomment the following lines to override the default test script
#script:
#  - julia -e 'Pkg.clone(pwd()); Pkg.build("EAGO"); Pkg.test("EAGO"; coverage=true)'
after_success:
  # push coverage results to Coveralls
  - julia -e 'cd(Pkg.dir("EAGO")); Pkg.add("Coverage"); using Coverage; Coveralls.submit(Coveralls.process_folder())'
  # push coverage results to Codecov
  - julia -e 'cd(Pkg.dir("EAGO")); Pkg.add("Coverage"); using Coverage; Codecov.submit(Codecov.process_folder())'<|MERGE_RESOLUTION|>--- conflicted
+++ resolved
@@ -4,13 +4,9 @@
   - linux
 #  - osx    #build never started in travis CI, will trouble shoot later
 julia:
-<<<<<<< HEAD
   - 0.6
-#  - nightly
-=======
-  - 0.6 
 ##  - nightly
->>>>>>> dcc566f4
+
 notifications:
   email: false
 git:
@@ -18,17 +14,12 @@
 
 ## uncomment the following lines to allow failures on nightly julia
 ## (tests will run but not make your overall status red)
-matrix:
-  allow_failures:
-<<<<<<< HEAD
+# matrix:
+#  allow_failures:
 #  - osx: v0.6
 #  - osx: nightly
 #  - julia: nightly
-=======
-  - osx: v0.6
-##  - osx: nightly
-##  - julia: nightly
->>>>>>> dcc566f4
+
 
 ## uncomment and modify the following lines to manually install system packages
 #addons:
