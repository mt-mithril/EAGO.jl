<<<<<<< HEAD
module DisplayTestBB

using Compat
using Compat.Test
using EAGO
=======
module BBDisplayTest

using Compat
using Compat.Test
>>>>>>> a84fe046
using IntervalArithmetic
using EAGO

S = BnBSolver()
S.Verbosity = "Full"

@test_nowarn EAGO.print_node!(S,Int64(1),3.0,[Interval(1.0,2.0)])
@test_nowarn EAGO.print_results!(S,2.0,[1.5],false,true)
@test_nowarn EAGO.print_results!(S,2.0,[1.5],false,false)

end<|MERGE_RESOLUTION|>--- conflicted
+++ resolved
@@ -1,15 +1,7 @@
-<<<<<<< HEAD
-module DisplayTestBB
-
-using Compat
-using Compat.Test
-using EAGO
-=======
 module BBDisplayTest
 
 using Compat
 using Compat.Test
->>>>>>> a84fe046
 using IntervalArithmetic
 using EAGO
 
